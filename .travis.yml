--- conflicted
+++ resolved
@@ -41,19 +41,7 @@
     - python: 3.7
       env: TOXENV=py37 TOXCFG=tox.ini
       stage: basic-tests
-    - python: 2.7
-<<<<<<< HEAD
-      env: TOXENV=py27 TOXCFG=tox.ini
-      stage: basic-tests
     - python: 3.7
-      env: TOXENV=py37 TOXCFG=tox.ini
-      stage: basic-tests
-    - python: 3.6
-=======
-      env: TOXENV=py27lint TOXCFG=tox.ini
-      stage: basic-tests
-    - python: 3.7
->>>>>>> 7c014d06
       env: TOXENV=py36lint TOXCFG=tox.ini
       stage: basic-tests
 
