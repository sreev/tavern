import json
import logging

from urllib.parse import urlparse, parse_qs

from requests.status_codes import _codes

<<<<<<< HEAD
from tavern.util.dict_util import recurse_access_key, deep_dict_merge
from tavern.util import exceptions
=======
from tavern.testutils.pytesthook.newhooks import call_hook
from tavern.util.dict_util import deep_dict_merge
>>>>>>> 238f6bd1
from tavern.util.exceptions import TestFailError
from tavern.response.base import BaseResponse, indent_err_text

logger = logging.getLogger(__name__)


class RestResponse(BaseResponse):
    def __init__(self, session, name, expected, test_block_config):
        # pylint: disable=unused-argument

        defaults = {"status_code": 200}

<<<<<<< HEAD
        self.name = name

        self._check_for_validate_functions(expected)
=======
        super(RestResponse, self).__init__(
            name, deep_dict_merge(defaults, expected), test_block_config
        )
>>>>>>> 238f6bd1

        self.status_code = None

        def check_code(code):
            if code not in _codes:
                logger.warning("Unexpected status code '%s'", code)

        if isinstance(self.expected["status_code"], int):
            check_code(self.expected["status_code"])
        else:
            for code in self.expected["status_code"]:
                check_code(code)

    def __str__(self):
        if self.response:
            return self.response.text.strip()
        else:
            return "<Not run yet>"

    def _verbose_log_response(self, response):
        """Verbosely log the response object, with query params etc."""

        logger.info("Response: '%s'", response)

        def log_dict_block(block, name):
            if block:
                to_log = name + ":"

                if isinstance(block, list):
                    for v in block:
                        to_log += "\n  - {}".format(v)
                elif isinstance(block, dict):
                    for k, v in block.items():
                        to_log += "\n  {}: {}".format(k, v)
                else:
                    to_log += "\n {}".format(block)
                logger.debug(to_log)

        log_dict_block(response.headers, "Headers")

        try:
            log_dict_block(response.json(), "Body")
        except ValueError:
            pass

        redirect_query_params = self._get_redirect_query_params(response)
        if redirect_query_params:
            parsed_url = urlparse(response.headers["location"])
            to_path = "{0}://{1}{2}".format(*parsed_url)
            logger.debug("Redirect location: %s", to_path)
            log_dict_block(redirect_query_params, "Redirect URL query parameters")

    def _get_redirect_query_params(self, response):
        """If there was a redirect header, get any query parameters from it
        """

        try:
            redirect_url = response.headers["location"]
        except KeyError as e:
            if "redirect_query_params" in self.expected.get("save", {}):
                self._adderr(
                    "Wanted to save %s, but there was no redirect url in response",
                    self.expected["save"]["redirect_query_params"],
                    e=e,
                )
            redirect_query_params = {}
        else:
            parsed = urlparse(redirect_url)
            qp = parsed.query
            redirect_query_params = {i: j[0] for i, j in parse_qs(qp).items()}

        return redirect_query_params

    def _check_status_code(self, status_code, body):
        expected_code = self.expected["status_code"]

        if (isinstance(expected_code, int) and status_code == expected_code) or (
            isinstance(expected_code, list) and (status_code in expected_code)
        ):
            logger.debug(
                "Status code '%s' matched expected '%s'", status_code, expected_code
            )
            return
        else:
            if 400 <= status_code < 500:
                # special case if there was a bad request. This assumes that the
                # response would contain some kind of information as to why this
                # request was rejected.
                self._adderr(
                    "Status code was %s, expected %s:\n%s",
                    status_code,
                    expected_code,
                    indent_err_text(json.dumps(body)),
                )
            else:
                self._adderr(
                    "Status code was %s, expected %s", status_code, expected_code
                )

    def verify(self, response):
        """Verify response against expected values and returns any values that
        we wanted to save for use in future requests

        There are various ways to 'validate' a block - a specific function, just
        matching values, validating a schema, etc...

        Args:
            response (requests.Response): response object

        Returns:
            dict: Any saved values

        Raises:
            TestFailError: Something went wrong with validating the response
        """
        self._verbose_log_response(response)

        call_hook(
            self.test_block_config,
            "pytest_tavern_beta_after_every_response",
            expected=self.expected,
            response=response,
        )

        self.response = response
        self.status_code = response.status_code

        # Get things to use from the response
        try:
            body = response.json()
        except ValueError:
            body = None

        redirect_query_params = self._get_redirect_query_params(response)

        # Run validation on response
        self._check_status_code(response.status_code, body)

        self._validate_block("body", body)
        self._validate_block("headers", response.headers)
        self._validate_block("redirect_query_params", redirect_query_params)

        self._maybe_run_validate_functions(response)

        # Get any keys to save
        saved = {}

<<<<<<< HEAD
        saved.update(self._save_value("body", body))
        saved.update(self._save_value("headers", response.headers))
        saved.update(self._save_value("redirect_query_params", redirect_query_params))

        saved.update(self.maybe_get_save_values_from_ext(response, self.expected))

=======
        saved.update(self.maybe_get_save_values_from_save_block("body", body))
        saved.update(
            self.maybe_get_save_values_from_save_block("headers", response.headers)
        )
        saved.update(
            self.maybe_get_save_values_from_save_block(
                "redirect_query_params", redirect_query_params
            )
        )

        saved.update(self.maybe_get_save_values_from_ext(response, self.expected))

>>>>>>> 238f6bd1
        # Check cookies
        for cookie in self.expected.get("cookies", []):
            if cookie not in response.cookies:
                self._adderr("No cookie named '%s' in response", cookie)

        if self.errors:
            raise TestFailError(
                "Test '{:s}' failed:\n{:s}".format(self.name, self._str_errors()),
                failures=self.errors,
            )

        return saved

    def _validate_block(self, blockname, block):
        """Validate a block of the response

        Args:
            blockname (str): which part of the response is being checked
            block (dict): The actual part being checked
        """
        try:
            expected_block = self.expected[blockname] or {}
        except KeyError:
            expected_block = {}

<<<<<<< HEAD
=======
        if isinstance(expected_block, dict):
            if expected_block.pop("$ext", None):
                logger.warning(
                    "$ext function found in block %s - this has been moved to verify_response_with block - see documentation",
                    blockname,
                )

>>>>>>> 238f6bd1
        if blockname == "headers":
            # Special case for headers. These need to be checked in a case
            # insensitive manner
            block = {i.lower(): j for i, j in block.items()}
            expected_block = {i.lower(): j for i, j in expected_block.items()}

        logger.debug("Validating response %s against %s", blockname, expected_block)

        # 'strict' could be a list, in which case we only want to enable strict
        # key checking for that specific bit of the response
        test_strictness = self.test_block_config["strict"]
        if isinstance(test_strictness, list):
            block_strictness = blockname in test_strictness
        else:
            block_strictness = test_strictness

        self.recurse_check_key_match(expected_block, block, blockname, block_strictness)<|MERGE_RESOLUTION|>--- conflicted
+++ resolved
@@ -5,13 +5,8 @@
 
 from requests.status_codes import _codes
 
-<<<<<<< HEAD
-from tavern.util.dict_util import recurse_access_key, deep_dict_merge
-from tavern.util import exceptions
-=======
 from tavern.testutils.pytesthook.newhooks import call_hook
 from tavern.util.dict_util import deep_dict_merge
->>>>>>> 238f6bd1
 from tavern.util.exceptions import TestFailError
 from tavern.response.base import BaseResponse, indent_err_text
 
@@ -24,15 +19,9 @@
 
         defaults = {"status_code": 200}
 
-<<<<<<< HEAD
-        self.name = name
-
-        self._check_for_validate_functions(expected)
-=======
         super(RestResponse, self).__init__(
             name, deep_dict_merge(defaults, expected), test_block_config
         )
->>>>>>> 238f6bd1
 
         self.status_code = None
 
@@ -180,14 +169,6 @@
         # Get any keys to save
         saved = {}
 
-<<<<<<< HEAD
-        saved.update(self._save_value("body", body))
-        saved.update(self._save_value("headers", response.headers))
-        saved.update(self._save_value("redirect_query_params", redirect_query_params))
-
-        saved.update(self.maybe_get_save_values_from_ext(response, self.expected))
-
-=======
         saved.update(self.maybe_get_save_values_from_save_block("body", body))
         saved.update(
             self.maybe_get_save_values_from_save_block("headers", response.headers)
@@ -200,7 +181,6 @@
 
         saved.update(self.maybe_get_save_values_from_ext(response, self.expected))
 
->>>>>>> 238f6bd1
         # Check cookies
         for cookie in self.expected.get("cookies", []):
             if cookie not in response.cookies:
@@ -226,8 +206,6 @@
         except KeyError:
             expected_block = {}
 
-<<<<<<< HEAD
-=======
         if isinstance(expected_block, dict):
             if expected_block.pop("$ext", None):
                 logger.warning(
@@ -235,7 +213,6 @@
                     blockname,
                 )
 
->>>>>>> 238f6bd1
         if blockname == "headers":
             # Special case for headers. These need to be checked in a case
             # insensitive manner
