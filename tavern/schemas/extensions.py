import functools
import importlib
import logging
import re

from pykwalify.types import is_int, is_float, is_bool

from tavern.util import exceptions
from tavern.util.exceptions import BadSchemaError
from tavern.util.loader import ApproxScalar, IntToken, FloatToken, BoolToken


def _getlogger():
    """Get logger for this module

    Have to do it like this because the way that pykwalify load extension
    modules means that getting the logger the normal way just result sin it
    trying to get the root logger which won't log correctly
    """
    return logging.getLogger("tavern.schemas.extensions")


# To extend pykwalify's type validation, extend its internal functions
# These return boolean values
def validate_type_and_token(validate_type, token):
    def validate(value):
        return validate_type(value) or isinstance(value, token)

    return validate


is_int_like = validate_type_and_token(is_int, IntToken)
is_float_like = validate_type_and_token(is_float, FloatToken)
is_bool_like = validate_type_and_token(is_bool, BoolToken)

# These plug into the pykwalify extension function API
def validator_like(validate, description):
    def validator(value, rule_obj, path):
        # pylint: disable=unused-argument
        if validate(value):
            return True
        else:
            err_msg = "expected '{}' type at '{}', got '{}'".format(
                description, path, value
            )
            raise BadSchemaError(err_msg)

    return validator


int_variable = validator_like(is_int_like, "int-like")
float_variable = validator_like(is_float_like, "float-like")
bool_variable = validator_like(is_bool_like, "bool-like")


def import_ext_function(entrypoint):
    """Given a function name in the form of a setuptools entry point, try to
    dynamically load and return it

    Args:
        entrypoint (str): setuptools-style entrypoint in the form
            module.submodule:function

    Returns:
        function: function loaded from entrypoint

    Raises:
        InvalidExtFunctionError: If the module or function did not exist
    """
    logger = _getlogger()

    try:
        module, funcname = entrypoint.split(":")
    except ValueError as e:
        msg = "Expected entrypoint in the form module.submodule:function"
        logger.exception(msg)
        raise exceptions.InvalidExtFunctionError(msg) from e

    try:
        module = importlib.import_module(module)
    except ImportError as e:
        msg = "Error importing module {}".format(module)
        logger.exception(msg)
        raise exceptions.InvalidExtFunctionError(msg) from e

    try:
        function = getattr(module, funcname)
    except AttributeError as e:
        msg = "No function named {} in {}".format(funcname, module)
        logger.exception(msg)
        raise exceptions.InvalidExtFunctionError(msg) from e

    return function


def get_wrapped_response_function(ext):
    """Wraps a ext function with arguments given in the test file

    This is similar to functools.wrap, but this makes sure that 'response' is
    always the first argument passed to the function

    Args:
        ext (dict): $ext function dict with function, extra_args, and
            extra_kwargs to pass

    Returns:
        function: Wrapped function
    """
    args = ext.get("extra_args") or ()
    kwargs = ext.get("extra_kwargs") or {}
    func = import_ext_function(ext["function"])

    @functools.wraps(func)
    def inner(response):
        return func(response, *args, **kwargs)

    inner.func = func

    return inner


def get_wrapped_create_function(ext):
    """Same as above, but don't require a response
    """
    args = ext.get("extra_args") or ()
    kwargs = ext.get("extra_kwargs") or {}
    func = import_ext_function(ext["function"])

    @functools.wraps(func)
    def inner():
        return func(*args, **kwargs)

    inner.func = func

    return inner


def validate_extensions(value, rule_obj, path, must_iter=True):
    """Given a specification for calling a validation function, make sure that
    the arguments are valid (ie, function is valid, arguments are of the
    correct type...)

    Arguments/return values are sort of pykwalify internals (this function is
    only called from pykwalify) so not listed

    Todo:
        Because this is loaded by pykwalify as a file, we need some kind of
        entry point to set up logging. Or just fork pykwalify and fix the
        various issues in it.

        We should also check the function signature using the `inspect` module

    Raises:
        BadSchemaError: Something in the validation function spec was wrong
    """
    # pylint: disable=unused-argument

<<<<<<< HEAD
    try:
        iter(value)
    except TypeError as e:
        raise BadSchemaError(
            "Invalid value for key - things like body/params/headers/data have to be iterable (list from dictionary, string, not a single value"
        ) from e
=======
    if must_iter:
        try:
            iter(value)
        except TypeError as e:
            raise_from(
                BadSchemaError(
                    "Invalid value for key - things like body/params/headers/data have to be iterable (list, dictionary, string), not a single value"
                ),
                e,
            )
>>>>>>> 7c014d06

    if isinstance(value, dict) and "$ext" in value:
        expected_keys = {"function", "extra_args", "extra_kwargs"}

        validate_keys = value["$ext"]

        extra = set(validate_keys) - expected_keys
        if extra:
            raise BadSchemaError("Unexpected keys passed to $ext: {}".format(extra))

        if "function" not in validate_keys:
            raise BadSchemaError("No function specified for validation")

        try:
            import_ext_function(validate_keys["function"])
        except Exception as e:
            raise BadSchemaError(
                "Couldn't load {}".format(validate_keys["function"])
            ) from e

        extra_args = validate_keys.get("extra_args")
        extra_kwargs = validate_keys.get("extra_kwargs")

        if extra_args and not isinstance(extra_args, list):
            raise BadSchemaError(
                "Expected a list of extra_args, got {}".format(type(extra_args))
            )

        if extra_kwargs and not isinstance(extra_kwargs, dict):
            raise BadSchemaError(
                "Expected a dict of extra_kwargs, got {}".format(type(extra_args))
            )

    return True


def validate_status_code_is_int_or_list_of_ints(value, rule_obj, path):
    # pylint: disable=unused-argument
    err_msg = "status_code has to be an integer or a list of integers (got {})".format(
        value
    )

    if not isinstance(value, list) and not is_int_like(value):
        raise BadSchemaError(err_msg)

    if isinstance(value, list):
        if not all(is_int_like(i) for i in value):
            raise BadSchemaError(err_msg)

    return True


def check_usefixtures(value, rule_obj, path):
    # pylint: disable=unused-argument
    err_msg = "'usefixtures' has to be a list with at least one item"

    if not isinstance(value, (list, tuple)):
        raise BadSchemaError(err_msg)

    if not value:
        raise BadSchemaError(err_msg)

    return True


def check_parametrize_marks(value, rule_obj, path):
    # pylint: disable=unused-argument

    key_or_keys = value["key"]
    vals = value["vals"]

    # At this point we can assume vals is a list - check anyway
    if not isinstance(vals, list):
        raise BadSchemaError("'vals' should be a list")

    if isinstance(key_or_keys, str):
        # example:
        # - parametrize:
        #     key: edible
        #     vals:
        #         - rotten
        #         - fresh
        #         - unripe
        err_msg = "If 'key' is a string, 'vals' must be a list of items"
        for v in vals:
            if isinstance(v, list):
                raise BadSchemaError(err_msg)

    elif isinstance(key_or_keys, list):
        # example:
        # - parametrize:
        #     key:
        #         - edible
        #         - fruit
        #     vals:
        #         - [rotten, apple]
        #         - [fresh, orange]
        #         - [unripe, pear]
        err_msg = "If 'key' is a list, 'vals' must be a list of lists where each list is the same length as 'key'"
        for v in vals:
            if not isinstance(v, list):
                raise BadSchemaError(err_msg)
            elif len(v) != len(key_or_keys):
                raise BadSchemaError(err_msg)

    else:
        raise BadSchemaError("'key' must be a string or a list")

    return True


def validate_data_key_with_ext_function(value, rule_obj, path):
    """Validate the 'data' key in a http request

    From requests docs:

    > data - (optional) Dictionary or list of tuples [(key, value)] (will be
    > form-encoded), bytes, or file-like object to send in the body of the
    > Request.

    We could handle lists of tuples, but it seems entirely pointless to maintain
    compatibility for something which is more verbose and does the same thing
    """
    validate_extensions(value, rule_obj, path)

    if isinstance(value, dict):
        # Fine
        pass
    elif isinstance(value, (str, bytes)):
        # Also fine - might want to do checking on this for encoding etc?
        pass
    elif isinstance(value, list):
        raise BadSchemaError(
            "Error at {} - expected a dict, str, or !!binary".format(path)
        )

        # invalid = []

        # # Check they're all a list of 2-tuples
        # for p in value:
        #     if not isinstance(p, list):
        #         invalid += p
        #     elif len(p) != 2:
        #         invalid += p

        # if invalid:
        #     raise BadSchemaError("Error at {} - when passing a list to the 'data' key, all items must be 2-tuples (invalid values: {})".format(path, invalid))
    else:
        raise BadSchemaError(
            "Error at {} - expected a dict, str, or !!binary".format(path)
        )

    return True


def validate_json_with_extensions(value, rule_obj, path):
    """ Performs the above match, but also matches a dict or a list. This it
    just because it seems like you can't match a dict OR a list in pykwalify
    """
    validate_extensions(value, rule_obj, path, must_iter=False)

    def nested_values(d):
        if isinstance(d, dict):
            for v in d.values():
                if isinstance(v, dict):
                    for v_s in v.values():
                        yield v_s
                else:
                    yield v
        else:
            yield d

    if any(isinstance(i, ApproxScalar) for i in nested_values(value)):
        # If this is a request data block
        if not re.search(r"^/stages/\d/(response/body|mqtt_response/json)", path):
            raise BadSchemaError(
                "Error at {} - Cannot use a '!approx' in anything other than an expected http response body or mqtt response json".format(
                    path
                )
            )

    return True


def check_strict_key(value, rule_obj, path):
    """Make sure the 'strict' key is either a bool or a list"""
    # pylint: disable=unused-argument

    if not isinstance(value, list) and not is_bool_like(value):
        raise BadSchemaError("'strict' has to be either a boolean or a list")
    elif isinstance(value, list):
        if not set(["body", "headers", "redirect_query_params"]) >= set(value):
            raise BadSchemaError("Invalid 'strict' keys passed: {}".format(value))

    return True


def validate_timeout_tuple_or_float(value, rule_obj, path):
    """Make sure timeout is a float/int or a tuple of floats/ints"""
    # pylint: disable=unused-argument

    err_msg = "'timeout' must be either a float/int or a 2-tuple of floats/ints - got '{}' (type {})".format(
        value, type(value)
    )
    logger = _getlogger()

    def check_is_timeout_val(v):
        if v is True or v is False or not (is_float_like(v) or is_int_like(v)):
            logger.debug("'timeout' value not a float/int")
            raise BadSchemaError(err_msg)

    if isinstance(value, (list, tuple)):
        if len(value) != 2:
            raise BadSchemaError(err_msg)
        for v in value:
            check_is_timeout_val(v)
    else:
        check_is_timeout_val(value)

    return True


def validate_verify_bool_or_str(value, rule_obj, path):
    """Make sure the 'verify' key is either a bool or a str"""
    # pylint: disable=unused-argument

    if not isinstance(value, (bool, str)) and not is_bool_like(value):
        raise BadSchemaError(
            "'verify' has to be either a boolean or the path to a CA_BUNDLE file or directory with certificates of trusted CAs"
        )

    return True


def validate_cert_tuple_or_str(value, rule_obj, path):
    """Make sure the 'cert' key is either a str or tuple"""
    # pylint: disable=unused-argument

    err_msg = (
        "The 'cert' key must be the path to a single file (containing the private key and the certificate) "
        "or as a tuple of both files"
    )

    if not isinstance(value, (str, tuple, list)):
        raise BadSchemaError(err_msg)

    if isinstance(value, (list, tuple)):
        if len(value) != 2:
            raise BadSchemaError(err_msg)
        elif not all(isinstance(i, str) for i in value):
            raise BadSchemaError(err_msg)

    return True<|MERGE_RESOLUTION|>--- conflicted
+++ resolved
@@ -155,25 +155,13 @@
     """
     # pylint: disable=unused-argument
 
-<<<<<<< HEAD
-    try:
-        iter(value)
-    except TypeError as e:
-        raise BadSchemaError(
-            "Invalid value for key - things like body/params/headers/data have to be iterable (list from dictionary, string, not a single value"
-        ) from e
-=======
     if must_iter:
         try:
             iter(value)
         except TypeError as e:
-            raise_from(
-                BadSchemaError(
-                    "Invalid value for key - things like body/params/headers/data have to be iterable (list, dictionary, string), not a single value"
-                ),
-                e,
-            )
->>>>>>> 7c014d06
+            raise BadSchemaError(
+            "Invalid value for key - things like body/params/headers/data have to be iterable (list from dictionary, string, not a single value"
+        ) from e
 
     if isinstance(value, dict) and "$ext" in value:
         expected_keys = {"function", "extra_args", "extra_kwargs"}
