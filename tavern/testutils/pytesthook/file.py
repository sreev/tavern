--- conflicted
+++ resolved
@@ -6,10 +6,6 @@
 import os
 
 from box import Box
-<<<<<<< HEAD
-=======
-from future.utils import raise_from
->>>>>>> fcb7d66a
 import pytest
 import yaml
 
