import collections
import logging
import re
import string

from box import Box
import jmespath

from tavern.util.loader import (
    ANYTHING,
    ForceIncludeToken,
    TypeConvertToken,
    TypeSentinel,
)

from . import exceptions

logger = logging.getLogger(__name__)


class _FormattedString(str):
    """Wrapper class for things that have already been formatted

    This is only used below and should not be used outside this module
    """

    def __init(self, s):
        super(_FormattedString, self).__init__(s)


def _check_and_format_values(to_format, box_vars):
    formatter = string.Formatter()
    would_format = formatter.parse(to_format)

    for (_, field_name, _, _) in would_format:
        if field_name is None:
            continue

        try:
            would_replace = formatter.get_field(field_name, [], box_vars)[0]
        except KeyError as e:
            logger.error(
                "Failed to resolve string [%s] with variables [%s]", to_format, box_vars
            )
            logger.error("Key(s) not found in format: %s", field_name)
            raise exceptions.MissingFormatError(field_name) from e
        except IndexError as e:
            logger.error("Empty format values are invalid")
            raise exceptions.MissingFormatError(field_name) from e
        else:
            if not isinstance(would_replace, (str, int, float)):
                logger.warning(
                    "Formatting '%s' will result in it being coerced to a string (it is a %s)",
                    field_name,
                    type(would_replace),
                )

    return to_format.format(**box_vars)


def _attempt_find_include(to_format, box_vars):
    formatter = string.Formatter()
    would_format = list(formatter.parse(to_format))

    yaml_tag = ForceIncludeToken.yaml_tag

    if len(would_format) != 1:
        raise exceptions.InvalidFormattedJsonError(
            "When using {}, there can only be one exactly format value, but got {}".format(
                yaml_tag, len(would_format)
            )
        )

    (_, field_name, format_spec, conversion) = would_format[0]

    if field_name is None:
        raise exceptions.InvalidFormattedJsonError(
            "Invalid string used for {}".format(yaml_tag)
        )

    pattern = r"{" + field_name + r".*}"

    if not re.match(pattern, to_format):
        raise exceptions.InvalidFormattedJsonError(
            "Invalid format specifier '{}' for {}".format(to_format, yaml_tag)
        )

    if format_spec:
        logger.warning(
            "Conversion specifier '%s' will be ignored for %s", format_spec, to_format
        )

    would_replace = formatter.get_field(field_name, [], box_vars)[0]

    return formatter.convert_field(would_replace, conversion)


def format_keys(val, variables, no_double_format=True):
    """recursively format a dictionary with the given values

    Args:
        val (object): Input dictionary to format
        variables (dict): Dictionary of keys to format it with
        no_double_format (bool): Whether to use the 'inner formatted string' class to avoid double formatting
            This is required if passing something via pytest-xdist, such as markers:
            https://github.com/taverntesting/tavern/issues/431

    Returns:
        dict: recursively formatted dictionary
    """
    formatted = val
    box_vars = Box(variables)

    if isinstance(val, dict):
        formatted = {}
        # formatted = {key: format_keys(val[key], box_vars) for key in val}
        for key in val:
            formatted[key] = format_keys(val[key], box_vars)
    elif isinstance(val, (list, tuple)):
        formatted = [format_keys(item, box_vars) for item in val]
    elif isinstance(formatted, _FormattedString):
        logger.debug("Already formatted %s, not double-formatting", formatted)
<<<<<<< HEAD
    elif isinstance(val, str):
        _check_parsed_values(val, box_vars)
        formatted = val.format(**box_vars)
=======
    elif isinstance(val, (ustr, str)):
        formatted = _check_and_format_values(val, box_vars)
>>>>>>> 4d051119

        if no_double_format:
            formatted = _FormattedString(formatted)
    elif isinstance(val, TypeConvertToken):
        if isinstance(val, ForceIncludeToken):
            formatted = _attempt_find_include(val.value, box_vars)
        else:
            value = format_keys(val.value, box_vars)
            formatted = val.constructor(value)
    else:
        logger.debug("Not formatting something of type '%s'", type(formatted))

    return formatted


def recurse_access_key(data, query):
    """
    Search for something in the given data using the given query.

    Example:

        >>> recurse_access_key({'a': 'b'}, 'a')
        'b'
        >>> recurse_access_key({'a': {'b': ['c', 'd']}}, 'a.b[0]')
        'c'

    Args:
        data (dict, list): Data to search in
        query (str): Query to run

    Returns:
        object: Whatever was found by the search
    """

    try:
        from_jmespath = jmespath.search(query, data)
    except jmespath.exceptions.ParseError as e:
        logger.error("Error parsing JMES query")

        try:
            _deprecated_recurse_access_key(data, query.split("."))
        except (IndexError, KeyError):
            logger.debug("Nothing found searching using old method")
        else:
            # If we found a key using 'old' style searching
            logger.warning(
                "Something was found using 'old style' searching in the response - please change the query to use jmespath instead - see http://jmespath.org/ for more information"
            )

        raise exceptions.JMESError("Invalid JMES query") from e

    return from_jmespath


def _deprecated_recurse_access_key(current_val, keys):
    """ Given a list of keys and a dictionary, recursively access the dicionary
    using the keys until we find the key its looking for

    If a key is an integer, it will convert it and use it as a list index

    Example:

        >>> _deprecated_recurse_access_key({'a': 'b'}, ['a'])
        'b'
        >>> _deprecated_recurse_access_key({'a': {'b': ['c', 'd']}}, ['a', 'b', '0'])
        'c'

    Args:
        current_val (dict): current dictionary we have recursed into
        keys (list): list of str/int of subkeys

    Raises:
        IndexError: list index not found in data
        KeyError: dict key not found in data

    Returns:
        str or dict: value of subkey in dict
    """
    logger.debug("Recursively searching for '%s' in '%s'", keys, current_val)

    if not keys:
        return current_val
    else:
        current_key = keys.pop(0)

        try:
            current_key = int(current_key)
        except ValueError:
            pass

        try:
            return _deprecated_recurse_access_key(current_val[current_key], keys)
        except (IndexError, KeyError, TypeError) as e:
            logger.error(
                "%s accessing data - looking for '%s' in '%s'",
                type(e).__name__,
                current_key,
                current_val,
            )
            raise


def deep_dict_merge(initial_dct, merge_dct):
    """ Recursive dict merge. Instead of updating only top-level keys,
    dict_merge recurses down into dicts nested to an arbitrary depth
    and returns the merged dict. Keys values present in merge_dct take
    precedence over values in initial_dct.
    Modified from: https://gist.github.com/angstwad/bf22d1822c38a92ec0a9

    Params:
        initial_dct: dict onto which the merge is executed
        merge_dct: dct merged into dct

    Returns:
        dict: recursively merged dict
    """
    dct = initial_dct.copy()

    for k in merge_dct:
        if (
            k in dct
            and isinstance(dct[k], dict)
            and isinstance(merge_dct[k], collections.Mapping)
        ):
            dct[k] = deep_dict_merge(dct[k], merge_dct[k])
        else:
            dct[k] = merge_dct[k]

    return dct


def check_expected_keys(expected, actual):
    """Check that a set of expected keys is a superset of the actual keys

    Args:
        expected (list, set, dict): keys we expect
        actual (list, set, dict): keys we have got from the input

    Raises:
        UnexpectedKeysError: If not actual <= expected
    """
    expected = set(expected)
    keyset = set(actual)

    if not keyset <= expected:
        unexpected = keyset - expected

        logger.debug("Valid keys = %s, actual keys = %s", expected, keyset)

        msg = "Unexpected keys {}".format(unexpected)
        logger.error(msg)
        raise exceptions.UnexpectedKeysError(msg)


def yield_keyvals(block):
    """Return indexes, keys and expected values for matching recursive keys

    Given a list or dict, return a 3-tuple of the 'split' key (key split on
    dots), the original key, and the expected value. If the input is a list, it
    is enumerated so the 'keys' are just [0, 1, 2, ...]

    Example:

        Matching a dictionary with a couple of keys:

        >>> gen = yield_keyvals({"a": {"b": "c"}})
        >>> next(gen)
        (['a'], 'a', {'b': 'c'})

        Matching nested key access:

        >>> gen = yield_keyvals({"a.b.c": "d"})
        >>> next(gen)
        (['a', 'b', 'c'], 'a.b.c', 'd')

        Matching a list of items:

        >>> gen = yield_keyvals(["a", "b", "c"])
        >>> next(gen)
        (['0'], '0', 'a')
        >>> next(gen)
        (['1'], '1', 'b')
        >>> next(gen)
        (['2'], '2', 'c')

    Args:
        block (dict, list): input matches

    Yields:
        (list, str, str): key split on dots, key, expected value
    """
    if isinstance(block, dict):
        for joined_key, expected_val in block.items():
            split_key = joined_key.split(".")
            yield split_key, joined_key, expected_val
    else:
        for idx, val in enumerate(block):
            sidx = str(idx)
            yield [sidx], sidx, val


def check_keys_match_recursive(expected_val, actual_val, keys, strict=True):
    """Utility to recursively check response values

    expected and actual both have to be of the same type or it will raise an
    error.

    Example:

        >>> check_keys_match_recursive({"a": {"b": "c"}}, {"a": {"b": "c"}}, []) is None
        True
        >>> check_keys_match_recursive({"a": {"b": "c"}}, {"a": {"b": "d"}}, []) # doctest: +IGNORE_EXCEPTION_DETAIL
        Traceback (most recent call last):
          File "/home/michael/code/tavern/tavern/tavern/util/dict_util.py", line 223, in check_keys_match_recursive
        tavern.util.exceptions.KeyMismatchError: Key mismatch: (expected["a"]["b"] = 'c', actual["a"]["b"] = 'd')

    Todo:
        This could be turned into a single-dispatch function for cleaner
        code and to remove a load of the isinstance checks

    Args:
        expected_val (dict, list, str): expected value
        actual_val (dict, list, str): actual value
        keys (list): any keys which have been recursively parsed to get to this
            point. Used for debug output.
        strict (bool): Whether 'strict' key checking should be done. If this is
            False, a mismatch in dictionary keys between the expected and the
            actual values will not raise an error (but a mismatch in value will
            raise an error)

    Raises:
        KeyMismatchError: expected_val and actual_val did not match
    """

    # pylint: disable=too-many-locals

    def full_err():
        """Get error in the format:

        a["b"]["c"] = 4, b["b"]["c"] = {'key': 'value'}
        """

        def _format_err(which):
            return "{}{}".format(which, "".join('["{}"]'.format(key) for key in keys))

        e_formatted = _format_err("expected")
        a_formatted = _format_err("actual")
        return "{} = '{}' (type = {}), {} = '{}' (type = {})".format(
            e_formatted,
            expected_val,
            type(expected_val),
            a_formatted,
            actual_val,
            type(actual_val),
        )

    actual_type = type(actual_val)

    if expected_val is ANYTHING:
        # Match anything. We could just early exit here but having the debug
        # logging below is useful
        expected_matches = True
    elif isinstance(expected_val, TypeSentinel):
        # If the 'expected' type is actually just a sentinel for another type,
        # then it should match
        expected_matches = expected_val.constructor == actual_type
    else:
        # Normal matching
        expected_matches = (
            # If they are the same type
            isinstance(expected_val, actual_type)
            or
            # Handles the case where, for example, the 'actual type' returned by
            # a custom backend returns an OrderedDict, which is a subclass of
            # dict but will raise a confusing error if the contents are
            # different
            issubclass(actual_type, type(expected_val))
        )

    try:
        assert actual_val == expected_val
    except AssertionError as e:
        # At this point, there is likely to be an error unless we're using any
        # of the type sentinels

        if not (expected_val is ANYTHING):  # pylint: disable=superfluous-parens
            if not expected_matches:
                raise exceptions.KeyMismatchError(
                    "Type of returned data was different than expected ({})".format(
                        full_err()
                    )
                ) from e

        if isinstance(expected_val, dict):
            akeys = set(actual_val.keys())
            ekeys = set(expected_val.keys())

            if akeys != ekeys:
                extra_actual_keys = akeys - ekeys
                extra_expected_keys = ekeys - akeys

                msg = ""
                if extra_actual_keys:
                    msg += " - Extra keys in response: {}".format(extra_actual_keys)
                if extra_expected_keys:
                    msg += " - Keys missing from response: {}".format(
                        extra_expected_keys
                    )

                full_msg = "Structure of returned data was different than expected {} ({})".format(
                    msg, full_err()
                )

                # If there are more keys in 'expected' compared to 'actual',
                # this is still a hard error and we shouldn't continue
                if extra_expected_keys or strict:
                    raise exceptions.KeyMismatchError(full_msg) from e
                else:
                    logger.debug(
                        "Mismatch in returned data, continuing due to strict=%s: %s",
                        strict,
                        full_msg,
                        exc_info=True,
                    )

            # If strict is True, an error will be raised above. If not, recurse
            # through both sets of keys and just ignore missing ones
            to_recurse = akeys | ekeys

            for key in to_recurse:
                try:
                    check_keys_match_recursive(
                        expected_val[key], actual_val[key], keys + [key], strict
                    )
                except KeyError:
                    logger.debug(
                        "Skipping comparing missing key '%s' due to strict=%s",
                        key,
                        strict,
                    )
        elif isinstance(expected_val, list):
            if not strict:
                missing = []

                actual_iter = iter(actual_val)

                # Iterate over list items to see if any of them match _IN ORDER_
                for i, e_val in enumerate(expected_val):
                    while 1:
                        try:
                            current_response_val = next(actual_iter)
                        except StopIteration:
                            # Still iterating checking for a value, but ran out of response values
                            logger.debug("Ran out of list response items to check")
                            missing.append(e_val)
                            break
                        else:
                            logger.debug(
                                "Got '%s' from response to check against '%s' from expected",
                                current_response_val,
                                e_val,
                            )

                        # Found one - check if it matches
                        try:
                            check_keys_match_recursive(
                                e_val, current_response_val, keys + [i], strict
                            )
                        except exceptions.KeyMismatchError:
                            # Doesn't match what we're looking for
                            logger.debug(
                                "%s did not match next response value %s",
                                e_val,
                                current_response_val,
                            )
                        else:
                            logger.debug("'%s' present in response", e_val)
                            break

                if missing:
                    msg = "List item(s) not present in response: {}".format(missing)
                    raise exceptions.KeyMismatchError(msg) from e

                logger.debug("All expected list items present")
            else:
                if len(expected_val) != len(actual_val):
                    raise exceptions.KeyMismatchError(
                        "Length of returned list was different than expected - expected {} items from got {} ({}".format(
                            len(expected_val), len(actual_val), full_err()
                        )
                    ) from e

                for i, (e_val, a_val) in enumerate(zip(expected_val, actual_val)):
                    try:
                        check_keys_match_recursive(e_val, a_val, keys + [i], strict)
                    except exceptions.KeyMismatchError as sub_e:
                        # This should _ALWAYS_ raise an error, but it will be more
                        # obvious where the error came from (in python 3 at least)
                        # and will take ANYTHING into account
                        raise sub_e from e
        elif expected_val is ANYTHING:
            logger.debug("Actual value = '%s' - matches !anything", actual_val)
        elif isinstance(expected_val, TypeSentinel) and expected_matches:
            logger.debug(
                "Actual value = '%s' - matches !any%s",
                actual_val,
                expected_val.constructor,
            )
        else:
            raise exceptions.KeyMismatchError(
                "Key mismatch: ({})".format(full_err())
            ) from e<|MERGE_RESOLUTION|>--- conflicted
+++ resolved
@@ -120,14 +120,8 @@
         formatted = [format_keys(item, box_vars) for item in val]
     elif isinstance(formatted, _FormattedString):
         logger.debug("Already formatted %s, not double-formatting", formatted)
-<<<<<<< HEAD
     elif isinstance(val, str):
-        _check_parsed_values(val, box_vars)
-        formatted = val.format(**box_vars)
-=======
-    elif isinstance(val, (ustr, str)):
         formatted = _check_and_format_values(val, box_vars)
->>>>>>> 4d051119
 
         if no_double_format:
             formatted = _FormattedString(formatted)
