import collections
import logging
import warnings

import jmespath
from box import Box

from tavern.util.loader import TypeConvertToken, ANYTHING, TypeSentinel
from . import exceptions

logger = logging.getLogger(__name__)


class _FormattedString(str):
    """Wrapper class for things that have already been formatted

    This is only used below and should not be used outside this module
    """

    def __init(self, s):
        super(_FormattedString, self).__init__(s)


def format_keys(val, variables, no_double_format=True):
    """recursively format a dictionary with the given values

    Args:
        val (object): Input dictionary to format
        variables (dict): Dictionary of keys to format it with
        no_double_format (bool): Whether to use the 'inner formatted string' class to avoid double formatting
            This is required if passing something via pytest-xdist, such as markers:
            https://github.com/taverntesting/tavern/issues/431

    Returns:
        dict: recursively formatted dictionary
    """
    formatted = val
    box_vars = Box(variables)

    if isinstance(val, dict):
        formatted = {}
        # formatted = {key: format_keys(val[key], box_vars) for key in val}
        for key in val:
            formatted[key] = format_keys(val[key], box_vars)
    elif isinstance(val, (list, tuple)):
        formatted = [format_keys(item, box_vars) for item in val]
    elif isinstance(formatted, _FormattedString):
        logger.debug("Already formatted %s, not double-formatting", formatted)
    elif isinstance(val, str):
        try:
            formatted = val.format(**box_vars)
        except KeyError as e:
            logger.error(
                "Failed to resolve string [%s] with variables [%s]", val, box_vars
            )
            logger.error("Key(s) not found in format: %s", e.args)
            raise exceptions.MissingFormatError(e.args) from e
        except IndexError as e:
            logger.error("Empty format values are invalid")
            raise exceptions.MissingFormatError(e.args) from e

<<<<<<< HEAD
        formatted = _FormattedString(formatted)
=======
        if no_double_format:

            class InnerFormattedString(_FormattedString, type(val)):
                """Hack for python 2"""

            formatted = InnerFormattedString(formatted)
>>>>>>> 238f6bd1
    elif isinstance(val, TypeConvertToken):
        value = format_keys(val.value, box_vars)
        formatted = val.constructor(value)
    else:
        logger.debug("Not formatting something of type '%s'", type(formatted))

    return formatted


def recurse_access_key(data, query):
    """
    Search for something in the given data using the given query.

    Note:
        Falls back to old _recurse_access_key if not found - will be removed in 1.0

    Args:
        data (dict, list): Data to search in
        query (str): Query to run

    Returns:
        object: Whatever was found by the search
    """

    msg = "In a future version of Tavern, selecting for values to save in nested objects will have to be done as a JMES path query - see http://jmespath.org/ for more information"

    try:
        from_jmespath = jmespath.search(query, data)
    except jmespath.exceptions.ParseError:
        # TODO: In 1.0, this will raise an error instead
        logger.debug("Error parsing JMES query - %s", msg, exc_info=True)
        from_jmespath = None

    # The value might actually be None, in which case we will search twice for no reason,
    # but this shouldn't cause any issues
    if from_jmespath is None:
        logger.debug("JMES path search was None - trying old implementation")

        try:
            from_recurse = _recurse_access_key(data, query.split("."))
        except (IndexError, KeyError) as e:
            raise exceptions.KeySearchNotFoundError(
                "Error searching for key in given data"
            ) from e

        # If we found a key using 'old' style searching, which will be deprecated
        warnings.warn(msg, FutureWarning)

        found = from_recurse
    else:
        found = from_jmespath

    return found


<<<<<<< HEAD
def check_is_simple_value(found, query):
    if not isinstance(found, (float, int, str)):
        raise exceptions.InvalidQueryResultTypeError(
            "Key '{}' was found in given data, but it was '{}' when it should be a 'simple' type (float, int, string)".format(
                query, type(found)
            )
        )


=======
>>>>>>> 238f6bd1
def _recurse_access_key(current_val, keys):
    """ Given a list of keys and a dictionary, recursively access the dicionary
    using the keys until we find the key its looking for

    If a key is an integer, it will convert it and use it as a list index

    Example:

        >>> _recurse_access_key({'a': 'b'}, ['a'])
        'b'
        >>> _recurse_access_key({'a': {'b': ['c', 'd']}}, ['a', 'b', '0'])
        'c'

    Args:
        current_val (dict): current dictionary we have recursed into
        keys (list): list of str/int of subkeys

    Raises:
        IndexError: list index not found in data
        KeyError: dict key not found in data

    Returns:
        str or dict: value of subkey in dict
    """
    logger.debug("Recursively searching for '%s' in '%s'", keys, current_val)

    if not keys:
        return current_val
    else:
        current_key = keys.pop(0)

        try:
            current_key = int(current_key)
        except ValueError:
            pass

        try:
            return _recurse_access_key(current_val[current_key], keys)
        except (IndexError, KeyError, TypeError) as e:
            logger.error(
                "%s accessing data - looking for '%s' in '%s'",
                type(e).__name__,
                current_key,
                current_val,
            )
            raise


def deep_dict_merge(initial_dct, merge_dct):
    """ Recursive dict merge. Instead of updating only top-level keys,
    dict_merge recurses down into dicts nested to an arbitrary depth
    and returns the merged dict. Keys values present in merge_dct take
    precedence over values in initial_dct.
    Modified from: https://gist.github.com/angstwad/bf22d1822c38a92ec0a9

    Params:
        initial_dct: dict onto which the merge is executed
        merge_dct: dct merged into dct

    Returns:
        dict: recursively merged dict
    """
    dct = initial_dct.copy()

    for k in merge_dct:
        if (
            k in dct
            and isinstance(dct[k], dict)
            and isinstance(merge_dct[k], collections.Mapping)
        ):
            dct[k] = deep_dict_merge(dct[k], merge_dct[k])
        else:
            dct[k] = merge_dct[k]

    return dct


def check_expected_keys(expected, actual):
    """Check that a set of expected keys is a superset of the actual keys

    Args:
        expected (list, set, dict): keys we expect
        actual (list, set, dict): keys we have got from the input

    Raises:
        UnexpectedKeysError: If not actual <= expected
    """
    expected = set(expected)
    keyset = set(actual)

    if not keyset <= expected:
        unexpected = keyset - expected

        logger.debug("Valid keys = %s, actual keys = %s", expected, keyset)

        msg = "Unexpected keys {}".format(unexpected)
        logger.error(msg)
        raise exceptions.UnexpectedKeysError(msg)


def yield_keyvals(block):
    """Return indexes, keys and expected values for matching recursive keys

    Given a list or dict, return a 3-tuple of the 'split' key (key split on
    dots), the original key, and the expected value. If the input is a list, it
    is enumerated so the 'keys' are just [0, 1, 2, ...]

    Example:

        Matching a dictionary with a couple of keys:

        >>> gen = yield_keyvals({"a": {"b": "c"}})
        >>> next(gen)
        (['a'], 'a', {'b': 'c'})

        Matching nested key access:

        >>> gen = yield_keyvals({"a.b.c": "d"})
        >>> next(gen)
        (['a', 'b', 'c'], 'a.b.c', 'd')

        Matching a list of items:

        >>> gen = yield_keyvals(["a", "b", "c"])
        >>> next(gen)
        (['0'], '0', 'a')
        >>> next(gen)
        (['1'], '1', 'b')
        >>> next(gen)
        (['2'], '2', 'c')

    Args:
        block (dict, list): input matches

    Yields:
        (list, str, str): key split on dots, key, expected value
    """
    if isinstance(block, dict):
        for joined_key, expected_val in block.items():
            split_key = joined_key.split(".")
            yield split_key, joined_key, expected_val
    else:
        for idx, val in enumerate(block):
            sidx = str(idx)
            yield [sidx], sidx, val


def check_keys_match_recursive(expected_val, actual_val, keys, strict=True):
    """Utility to recursively check response values

    expected and actual both have to be of the same type or it will raise an
    error.

    Example:

        >>> check_keys_match_recursive({"a": {"b": "c"}}, {"a": {"b": "c"}}, []) is None
        True
        >>> check_keys_match_recursive({"a": {"b": "c"}}, {"a": {"b": "d"}}, []) # doctest: +IGNORE_EXCEPTION_DETAIL
        Traceback (most recent call last):
          File "/home/michael/code/tavern/tavern/tavern/util/dict_util.py", line 223, in check_keys_match_recursive
        tavern.util.exceptions.KeyMismatchError: Key mismatch: (expected["a"]["b"] = 'c', actual["a"]["b"] = 'd')

    Todo:
        This could be turned into a single-dispatch function for cleaner
        code and to remove a load of the isinstance checks

    Args:
        expected_val (dict, list, str): expected value
        actual_val (dict, list, str): actual value
        keys (list): any keys which have been recursively parsed to get to this
            point. Used for debug output.
        strict (bool): Whether 'strict' key checking should be done. If this is
            False, a mismatch in dictionary keys between the expected and the
            actual values will not raise an error (but a mismatch in value will
            raise an error)

    Raises:
        KeyMismatchError: expected_val and actual_val did not match
    """

    # pylint: disable=too-many-locals

    def full_err():
        """Get error in the format:

        a["b"]["c"] = 4, b["b"]["c"] = {'key': 'value'}
        """

        def _format_err(which):
            return "{}{}".format(which, "".join('["{}"]'.format(key) for key in keys))

        e_formatted = _format_err("expected")
        a_formatted = _format_err("actual")
        return "{} = '{}' (type = {}), {} = '{}' (type = {})".format(
            e_formatted,
            expected_val,
            type(expected_val),
            a_formatted,
            actual_val,
            type(actual_val),
        )

    actual_type = type(actual_val)

    if expected_val is ANYTHING:
        # Match anything. We could just early exit here but having the debug
        # logging below is useful
        expected_matches = True
    elif isinstance(expected_val, TypeSentinel):
        # If the 'expected' type is actually just a sentinel for another type,
        # then it should match
        expected_matches = expected_val.constructor == actual_type
    else:
        # Normal matching
        expected_matches = (
            # If they are the same type
            isinstance(expected_val, actual_type)
            or
            # Handles the case where, for example, the 'actual type' returned by
            # a custom backend returns an OrderedDict, which is a subclass of
            # dict but will raise a confusing error if the contents are
            # different
            issubclass(actual_type, type(expected_val))
        )

    try:
        assert actual_val == expected_val
    except AssertionError as e:
        # At this point, there is likely to be an error unless we're using any
        # of the type sentinels

        if not (expected_val is ANYTHING):  # pylint: disable=superfluous-parens
            if not expected_matches:
                raise exceptions.KeyMismatchError(
                    "Type of returned data was different than expected ({})".format(
                        full_err()
                    )
                ) from e

        if isinstance(expected_val, dict):
            akeys = set(actual_val.keys())
            ekeys = set(expected_val.keys())

            if akeys != ekeys:
                extra_actual_keys = akeys - ekeys
                extra_expected_keys = ekeys - akeys

                msg = ""
                if extra_actual_keys:
                    msg += " - Extra keys in response: {}".format(extra_actual_keys)
                if extra_expected_keys:
                    msg += " - Keys missing from response: {}".format(
                        extra_expected_keys
                    )

                full_msg = "Structure of returned data was different than expected {} ({})".format(
                    msg, full_err()
                )

                # If there are more keys in 'expected' compared to 'actual',
                # this is still a hard error and we shouldn't continue
                if extra_expected_keys or strict:
                    raise exceptions.KeyMismatchError(full_msg) from e
                else:
                    logger.debug(
                        "Mismatch in returned data, continuing due to strict=%s: %s",
                        strict,
                        full_msg,
                        exc_info=True,
                    )

            # If strict is True, an error will be raised above. If not, recurse
            # through both sets of keys and just ignore missing ones
            to_recurse = akeys | ekeys

            for key in to_recurse:
                try:
                    check_keys_match_recursive(
                        expected_val[key], actual_val[key], keys + [key], strict
                    )
                except KeyError:
                    logger.debug(
                        "Skipping comparing missing key %s due to strict=%s",
                        key,
                        strict,
                    )
        elif isinstance(expected_val, list):
            if len(expected_val) != len(actual_val):
                raise exceptions.KeyMismatchError(
                    "Length of returned list was different than expected - expected {} items from got {} ({}".format(
                        len(expected_val), len(actual_val), full_err()
                    )
                ) from e

            # TODO
            # Check things in the wrong order?

            for i, (e_val, a_val) in enumerate(zip(expected_val, actual_val)):
                try:
                    check_keys_match_recursive(e_val, a_val, keys + [i], strict)
                except exceptions.KeyMismatchError as sub_e:
                    # This will still raise an error, but it will be more
                    # obvious where the error came from (in python 3 at least)
                    # and will take ANYTHING into account
                    raise sub_e from e
        elif expected_val is ANYTHING:
            logger.debug("Actual value = '%s' - matches !anything", actual_val)
        elif isinstance(expected_val, TypeSentinel) and expected_matches:
            logger.debug(
                "Actual value = '%s' - matches !any%s",
                actual_val,
                expected_val.constructor,
            )
        else:
            raise exceptions.KeyMismatchError(
                "Key mismatch: ({})".format(full_err())
            ) from e<|MERGE_RESOLUTION|>--- conflicted
+++ resolved
@@ -59,16 +59,8 @@
             logger.error("Empty format values are invalid")
             raise exceptions.MissingFormatError(e.args) from e
 
-<<<<<<< HEAD
-        formatted = _FormattedString(formatted)
-=======
         if no_double_format:
-
-            class InnerFormattedString(_FormattedString, type(val)):
-                """Hack for python 2"""
-
-            formatted = InnerFormattedString(formatted)
->>>>>>> 238f6bd1
+            formatted = _FormattedString(formatted)
     elif isinstance(val, TypeConvertToken):
         value = format_keys(val.value, box_vars)
         formatted = val.constructor(value)
@@ -124,18 +116,6 @@
     return found
 
 
-<<<<<<< HEAD
-def check_is_simple_value(found, query):
-    if not isinstance(found, (float, int, str)):
-        raise exceptions.InvalidQueryResultTypeError(
-            "Key '{}' was found in given data, but it was '{}' when it should be a 'simple' type (float, int, string)".format(
-                query, type(found)
-            )
-        )
-
-
-=======
->>>>>>> 238f6bd1
 def _recurse_access_key(current_val, keys):
     """ Given a list of keys and a dictionary, recursively access the dicionary
     using the keys until we find the key its looking for
