--- conflicted
+++ resolved
@@ -426,26 +426,6 @@
                         strict,
                     )
         elif isinstance(expected_val, list):
-<<<<<<< HEAD
-            if len(expected_val) != len(actual_val):
-                raise exceptions.KeyMismatchError(
-                    "Length of returned list was different than expected - expected {} items from got {} ({}".format(
-                        len(expected_val), len(actual_val), full_err()
-                    )
-                ) from e
-
-            # TODO
-            # Check things in the wrong order?
-
-            for i, (e_val, a_val) in enumerate(zip(expected_val, actual_val)):
-                try:
-                    check_keys_match_recursive(e_val, a_val, keys + [i], strict)
-                except exceptions.KeyMismatchError as sub_e:
-                    # This will still raise an error, but it will be more
-                    # obvious where the error came from (in python 3 at least)
-                    # and will take ANYTHING into account
-                    raise sub_e from e
-=======
             if not strict:
                 missing = []
 
@@ -486,19 +466,16 @@
 
                 if missing:
                     msg = "List item(s) not present in response: {}".format(missing)
-                    raise exceptions.KeyMismatchError(msg)
+                    raise exceptions.KeyMismatchError(msg) from e
 
                 logger.debug("All expected list items present")
             else:
                 if len(expected_val) != len(actual_val):
-                    raise_from(
-                        exceptions.KeyMismatchError(
-                            "Length of returned list was different than expected - expected {} items, got {} ({})".format(
-                                len(expected_val), len(actual_val), full_err()
-                            )
-                        ),
-                        e,
-                    )
+                    raise exceptions.KeyMismatchError(
+                        "Length of returned list was different than expected - expected {} items from got {} ({}".format(
+                            len(expected_val), len(actual_val), full_err()
+                        )
+                    ) from e
 
                 for i, (e_val, a_val) in enumerate(zip(expected_val, actual_val)):
                     try:
@@ -507,13 +484,7 @@
                         # This should _ALWAYS_ raise an error, but it will be more
                         # obvious where the error came from (in python 3 at least)
                         # and will take ANYTHING into account
-                        raise_from(sub_e, e)
-        elif expected_val is None:
-            warnings.warn(
-                "Expected value was 'null', so this check will pass - this will be removed in a future version. IF you want to check against 'any' value, use '!anything' instead.",
-                FutureWarning,
-            )
->>>>>>> 16eb3514
+                        raise sub_e from e
         elif expected_val is ANYTHING:
             logger.debug("Actual value = '%s' - matches !anything", actual_val)
         elif isinstance(expected_val, TypeSentinel) and expected_matches:
