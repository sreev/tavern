--- conflicted
+++ resolved
@@ -107,13 +107,13 @@
         return excinfo
 
     def test_not_called_for_normal_exception(self, fake_item):
-        """Should call normal pytest repr_info"""
+        """Should now call tavern repr by default"""
         fake_info = self._make_fake_exc_info(RuntimeError)
 
         with patch("tavern.testutils.pytesthook.item.ReprdError") as rmock:
             fake_item.repr_failure(fake_info)
 
-        assert not rmock.called
+        assert rmock.called
 
     def test_called_by_default(self, fake_item):
         """called by default for tavern exceptions"""
@@ -124,24 +124,18 @@
 
         assert rmock.called
 
-<<<<<<< HEAD
-    def test_not_called_ini(self, fake_item):
-=======
     def test_not_called_for_badschema_tavern_exception_(self, fake_item):
->>>>>>> 238f6bd1
-        """Enable ini flag, should be called"""
+        """Enable ini flag, should call old style exception, even with badschema"""
         fake_info = self._make_fake_exc_info(exceptions.BadSchemaError)
 
         with patch.object(fake_item.config, "getini", return_value=True):
             with patch("tavern.testutils.pytesthook.item.ReprdError") as rmock:
                 fake_item.repr_failure(fake_info)
 
-        assert not rmock.called
-<<<<<<< HEAD
-=======
-
-    def test_called_for_tavern_exception_ini(self, fake_item):
-        """Enable ini flag, should be called"""
+        assert rmock.called
+
+    def test_not_called_ini(self, fake_item):
+        """Enable ini flag, should call old style"""
         fake_info = self._make_fake_exc_info(exceptions.InvalidSettingsError)
 
         with patch.object(fake_item.config, "getini", return_value=True):
@@ -149,17 +143,16 @@
                 fake_item.repr_failure(fake_info)
 
         assert rmock.called
->>>>>>> 238f6bd1
 
     def test_not_called_cli(self, fake_item):
-        """Enable cli flag, should be called"""
+        """Enable cli flag, should call old style"""
         fake_info = self._make_fake_exc_info(exceptions.InvalidSettingsError)
 
         with patch.object(fake_item.config, "getoption", return_value=True):
             with patch("tavern.testutils.pytesthook.item.ReprdError") as rmock:
                 fake_item.repr_failure(fake_info)
 
-        assert not rmock.called
+        assert rmock.called
 
 
 @pytest.fixture(name="nested_response")
