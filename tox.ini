[tox]
envlist = py27,py34,py35,py36,py37,pypy,pypy3,py27lint,py36lint,py37black
skip_missing_interpreters = true

<<<<<<< HEAD
=======
[testenv]
extras =
    tests
commands =
    {envbindir}/python -m pytest --cov-report term-missing --cov tavern

>>>>>>> ee82ab19
[testenv:py27lint]
basepython = python2.7
deps =
    prospector[with_pyroma]
    pygments
    pylint==1.9.5
commands =
    prospector

# DO NOT change this to 3.7! There is a pylint bug which will cause it to fail!
[testenv:py36lint]
basepython = python3.6
deps =
    prospector[with_pyroma,with_mypy]
    pygments
    pylint==2.3.1
commands =
    prospector
    ; Enable mypy for py3
    ; There are some false positives here so this is disabled until we fully move to python3 and can fix all the type errors
    ; prospector --tool mypy

[testenv:py27flakes]
skip_install=true
basepython = python2.7
deps =
    prospector
commands =
    prospector --tool pyflakes --test-warnings

[testenv:py37flakes]
skip_install=true
basepython = python3.7
deps =
    prospector
commands =
    prospector --tool pyflakes --test-warnings

[testenv:py37black]
basepython = python3.7
deps =
    black
commands =
    black --check tavern
    black --check tests/unit

[testenv:py37mypy]
basepython = python3.7
deps =
    mypy
setenv =
    MYPYPATH = {toxinidir}
commands =
    mypy -p tavern --config-file {toxinidir}/mypy.ini

# [testenv:docs]
# deps =
#     pytest
#     -rrequirements.txt
#     -rdocs/source/requirements.txt
# commands =
#     python setup.py docs

[testenv]
extras =
    tests
commands =
    python -m pytest --tb=short<|MERGE_RESOLUTION|>--- conflicted
+++ resolved
@@ -2,15 +2,12 @@
 envlist = py27,py34,py35,py36,py37,pypy,pypy3,py27lint,py36lint,py37black
 skip_missing_interpreters = true
 
-<<<<<<< HEAD
-=======
 [testenv]
 extras =
     tests
 commands =
     {envbindir}/python -m pytest --cov-report term-missing --cov tavern
 
->>>>>>> ee82ab19
 [testenv:py27lint]
 basepython = python2.7
 deps =
